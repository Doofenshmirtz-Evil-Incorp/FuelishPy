State,Price(P),Change(P),Price(D),Change(D)
Andaman And Nicobar,82.46 ₹/L,  0.00,78.05 ₹/L,  0.00
<<<<<<< HEAD
Andhra Pradesh,110.01 ₹/L,- 0.19,97.80 ₹/L,- 0.18
Arunachal Pradesh,92.68 ₹/L,- 0.04,82.22 ₹/L,- 0.02
Assam,99.70 ₹/L,  0.00,90.91 ₹/L,  0.00
Bihar,106.94 ₹/L,  0.00,93.11 ₹/L,+ 0.09
Chandigarh,94.30 ₹/L,  0.00,82.45 ₹/L,  0.00
Chhattisgarh,100.47 ₹/L,+ 0.43,94.41 ₹/L,+ 0.42
Daman And Diu,93.40 ₹/L,  0.00,88.88 ₹/L,  0.00
Delhi,94.77 ₹/L,  0.00,87.67 ₹/L,  0.00
Goa,96.60 ₹/L,- 0.17,88.36 ₹/L,- 0.16
Gujarat,95.12 ₹/L,- 0.05,90.81 ₹/L,- 0.04
Haryana,95.91 ₹/L,+ 0.21,88.35 ₹/L,+ 0.20
Himachal Pradesh,93.54 ₹/L,- 0.19,85.63 ₹/L,- 0.17
Jammu And Kashmir,97.36 ₹/L,+ 0.27,84.13 ₹/L,+ 0.07
Jharkhand,99.16 ₹/L,- 0.84,93.89 ₹/L,- 0.83
Karnataka,103.77 ₹/L,+ 0.03,91.80 ₹/L,+ 0.03
Kerala,107.15 ₹/L,- 0.30,95.96 ₹/L,- 0.17
Madhya Pradesh,106.97 ₹/L,- 0.86,92.28 ₹/L,- 0.78
Maharashtra,104.47 ₹/L,+ 0.73,91.03 ₹/L,+ 0.67
Manipur,99.31 ₹/L,- 0.17,85.36 ₹/L,- 0.15
Meghalaya,96.33 ₹/L,  0.00,87.81 ₹/L,  0.00
Mizoram,99.66 ₹/L,  0.00,88.65 ₹/L,  0.00
Nagaland,98.58 ₹/L,- 0.01,89.92 ₹/L,  0.00
Odisha,102.62 ₹/L,- 0.97,94.19 ₹/L,- 0.97
Puducherry,96.92 ₹/L,  0.00,86.75 ₹/L,  0.00
Punjab,98.35 ₹/L,- 0.45,88.15 ₹/L,- 0.43
Rajasthan,105.22 ₹/L,+ 0.58,90.66 ₹/L,+ 0.53
Sikkim,103.30 ₹/L,  0.00,90.45 ₹/L,  0.00
Tamil Nadu,101.80 ₹/L,- 0.10,93.42 ₹/L,- 0.11
Telangana,107.63 ₹/L,- 0.14,95.87 ₹/L,- 0.13
Tripura,97.57 ₹/L,+ 0.03,86.59 ₹/L,+ 0.03
Uttar Pradesh,95.11 ₹/L,  0.00,88.30 ₹/L,  0.00
Uttarakhand,94.88 ₹/L,- 0.25,89.75 ₹/L,- 0.30
West Bengal,105.52 ₹/L,+ 0.65,92.11 ₹/L,+ 0.61

=======
Andhra Pradesh,109.64 ₹/L,- 0.05,97.47 ₹/L,- 0.04
Arunachal Pradesh,92.68 ₹/L,+ 0.04,82.22 ₹/L,+ 0.02
Assam,99.70 ₹/L,  0.00,90.91 ₹/L,  0.00
Bihar,106.94 ₹/L,+ 0.01,93.20 ₹/L,+ 0.01
Chandigarh,94.30 ₹/L,  0.00,82.45 ₹/L,  0.00
Chhattisgarh,100.59 ₹/L,  NA,94.53 ₹/L,  NA
Daman And Diu,93.40 ₹/L,  NA,88.88 ₹/L,  NA
Delhi,94.77 ₹/L,  0.00,87.67 ₹/L,  0.00
Goa,96.92 ₹/L,  NA,88.67 ₹/L,  NA
Gujarat,95.38 ₹/L,  NA,91.08 ₹/L,  NA
Haryana,95.79 ₹/L,- 0.33,88.22 ₹/L,- 0.33
Himachal Pradesh,93.59 ₹/L,+ 0.24,85.67 ₹/L,+ 0.21
Jammu And Kashmir,97.71 ₹/L,  0.00,84.28 ₹/L,  0.00
Jharkhand,98.70 ₹/L,- 0.46,93.44 ₹/L,- 0.45
Karnataka,103.45 ₹/L,- 0.35,91.51 ₹/L,- 0.32
Kerala,107.01 ₹/L,+ 0.16,95.84 ₹/L,+ 0.05
Madhya Pradesh,106.78 ₹/L,  NA,92.12 ₹/L,  NA
Maharashtra,105.28 ₹/L,  NA,91.79 ₹/L,  NA
Manipur,99.14 ₹/L,- 0.05,85.21 ₹/L,- 0.05
Meghalaya,96.33 ₹/L,  0.00,87.81 ₹/L,  0.00
Mizoram,99.66 ₹/L,  0.00,88.65 ₹/L,+ 0.01
Nagaland,98.58 ₹/L,+ 0.01,89.92 ₹/L,  0.00
Odisha,101.56 ₹/L,- 0.73,93.14 ₹/L,- 0.71
Puducherry,96.92 ₹/L,  0.00,86.75 ₹/L,  0.00
Punjab,97.96 ₹/L,- 0.34,87.78 ₹/L,- 0.33
Rajasthan,105.14 ₹/L,- 0.37,90.59 ₹/L,- 0.34
Sikkim,103.30 ₹/L,  0.00,90.45 ₹/L,  0.00
Tamil Nadu,101.84 ₹/L,+ 0.14,93.46 ₹/L,+ 0.15
Telangana,107.67 ₹/L,  0.00,95.88 ₹/L,  0.00
Tripura,97.53 ₹/L,  0.00,86.55 ₹/L,  0.00
Uttar Pradesh,95.55 ₹/L,+ 0.67,88.72 ₹/L,+ 0.68
Uttarakhand,94.63 ₹/L,  0.00,89.45 ₹/L,  0.00
West Bengal,105.93 ₹/L,- 0.31,92.49 ₹/L,- 0.29

>>>>>>> 745250e3
<|MERGE_RESOLUTION|>--- conflicted
+++ resolved
@@ -1,73 +1,35 @@
-State,Price(P),Change(P),Price(D),Change(D)
-Andaman And Nicobar,82.46 ₹/L,  0.00,78.05 ₹/L,  0.00
-<<<<<<< HEAD
-Andhra Pradesh,110.01 ₹/L,- 0.19,97.80 ₹/L,- 0.18
-Arunachal Pradesh,92.68 ₹/L,- 0.04,82.22 ₹/L,- 0.02
-Assam,99.70 ₹/L,  0.00,90.91 ₹/L,  0.00
-Bihar,106.94 ₹/L,  0.00,93.11 ₹/L,+ 0.09
-Chandigarh,94.30 ₹/L,  0.00,82.45 ₹/L,  0.00
-Chhattisgarh,100.47 ₹/L,+ 0.43,94.41 ₹/L,+ 0.42
-Daman And Diu,93.40 ₹/L,  0.00,88.88 ₹/L,  0.00
-Delhi,94.77 ₹/L,  0.00,87.67 ₹/L,  0.00
-Goa,96.60 ₹/L,- 0.17,88.36 ₹/L,- 0.16
-Gujarat,95.12 ₹/L,- 0.05,90.81 ₹/L,- 0.04
-Haryana,95.91 ₹/L,+ 0.21,88.35 ₹/L,+ 0.20
-Himachal Pradesh,93.54 ₹/L,- 0.19,85.63 ₹/L,- 0.17
-Jammu And Kashmir,97.36 ₹/L,+ 0.27,84.13 ₹/L,+ 0.07
-Jharkhand,99.16 ₹/L,- 0.84,93.89 ₹/L,- 0.83
-Karnataka,103.77 ₹/L,+ 0.03,91.80 ₹/L,+ 0.03
-Kerala,107.15 ₹/L,- 0.30,95.96 ₹/L,- 0.17
-Madhya Pradesh,106.97 ₹/L,- 0.86,92.28 ₹/L,- 0.78
-Maharashtra,104.47 ₹/L,+ 0.73,91.03 ₹/L,+ 0.67
-Manipur,99.31 ₹/L,- 0.17,85.36 ₹/L,- 0.15
-Meghalaya,96.33 ₹/L,  0.00,87.81 ₹/L,  0.00
-Mizoram,99.66 ₹/L,  0.00,88.65 ₹/L,  0.00
-Nagaland,98.58 ₹/L,- 0.01,89.92 ₹/L,  0.00
-Odisha,102.62 ₹/L,- 0.97,94.19 ₹/L,- 0.97
-Puducherry,96.92 ₹/L,  0.00,86.75 ₹/L,  0.00
-Punjab,98.35 ₹/L,- 0.45,88.15 ₹/L,- 0.43
-Rajasthan,105.22 ₹/L,+ 0.58,90.66 ₹/L,+ 0.53
-Sikkim,103.30 ₹/L,  0.00,90.45 ₹/L,  0.00
-Tamil Nadu,101.80 ₹/L,- 0.10,93.42 ₹/L,- 0.11
-Telangana,107.63 ₹/L,- 0.14,95.87 ₹/L,- 0.13
-Tripura,97.57 ₹/L,+ 0.03,86.59 ₹/L,+ 0.03
-Uttar Pradesh,95.11 ₹/L,  0.00,88.30 ₹/L,  0.00
-Uttarakhand,94.88 ₹/L,- 0.25,89.75 ₹/L,- 0.30
-West Bengal,105.52 ₹/L,+ 0.65,92.11 ₹/L,+ 0.61
-
-=======
-Andhra Pradesh,109.64 ₹/L,- 0.05,97.47 ₹/L,- 0.04
-Arunachal Pradesh,92.68 ₹/L,+ 0.04,82.22 ₹/L,+ 0.02
-Assam,99.70 ₹/L,  0.00,90.91 ₹/L,  0.00
-Bihar,106.94 ₹/L,+ 0.01,93.20 ₹/L,+ 0.01
-Chandigarh,94.30 ₹/L,  0.00,82.45 ₹/L,  0.00
-Chhattisgarh,100.59 ₹/L,  NA,94.53 ₹/L,  NA
-Daman And Diu,93.40 ₹/L,  NA,88.88 ₹/L,  NA
-Delhi,94.77 ₹/L,  0.00,87.67 ₹/L,  0.00
-Goa,96.92 ₹/L,  NA,88.67 ₹/L,  NA
-Gujarat,95.38 ₹/L,  NA,91.08 ₹/L,  NA
-Haryana,95.79 ₹/L,- 0.33,88.22 ₹/L,- 0.33
-Himachal Pradesh,93.59 ₹/L,+ 0.24,85.67 ₹/L,+ 0.21
-Jammu And Kashmir,97.71 ₹/L,  0.00,84.28 ₹/L,  0.00
-Jharkhand,98.70 ₹/L,- 0.46,93.44 ₹/L,- 0.45
-Karnataka,103.45 ₹/L,- 0.35,91.51 ₹/L,- 0.32
-Kerala,107.01 ₹/L,+ 0.16,95.84 ₹/L,+ 0.05
-Madhya Pradesh,106.78 ₹/L,  NA,92.12 ₹/L,  NA
-Maharashtra,105.28 ₹/L,  NA,91.79 ₹/L,  NA
-Manipur,99.14 ₹/L,- 0.05,85.21 ₹/L,- 0.05
-Meghalaya,96.33 ₹/L,  0.00,87.81 ₹/L,  0.00
-Mizoram,99.66 ₹/L,  0.00,88.65 ₹/L,+ 0.01
-Nagaland,98.58 ₹/L,+ 0.01,89.92 ₹/L,  0.00
-Odisha,101.56 ₹/L,- 0.73,93.14 ₹/L,- 0.71
-Puducherry,96.92 ₹/L,  0.00,86.75 ₹/L,  0.00
-Punjab,97.96 ₹/L,- 0.34,87.78 ₹/L,- 0.33
-Rajasthan,105.14 ₹/L,- 0.37,90.59 ₹/L,- 0.34
-Sikkim,103.30 ₹/L,  0.00,90.45 ₹/L,  0.00
-Tamil Nadu,101.84 ₹/L,+ 0.14,93.46 ₹/L,+ 0.15
-Telangana,107.67 ₹/L,  0.00,95.88 ₹/L,  0.00
-Tripura,97.53 ₹/L,  0.00,86.55 ₹/L,  0.00
-Uttar Pradesh,95.55 ₹/L,+ 0.67,88.72 ₹/L,+ 0.68
-Uttarakhand,94.63 ₹/L,  0.00,89.45 ₹/L,  0.00
-West Bengal,105.93 ₹/L,- 0.31,92.49 ₹/L,- 0.29
-
->>>>>>> 745250e3
+State,Price(P),Change(P),Price(D),Change(D)
+Andaman And Nicobar,82.46 ₹/L,  0.00,78.05 ₹/L,  0.00
+Andhra Pradesh,109.64 ₹/L,- 0.05,97.47 ₹/L,- 0.04
+Arunachal Pradesh,92.68 ₹/L,+ 0.04,82.22 ₹/L,+ 0.02
+Assam,99.70 ₹/L,  0.00,90.91 ₹/L,  0.00
+Bihar,106.94 ₹/L,+ 0.01,93.20 ₹/L,+ 0.01
+Chandigarh,94.30 ₹/L,  0.00,82.45 ₹/L,  0.00
+Chhattisgarh,100.59 ₹/L,  NA,94.53 ₹/L,  NA
+Daman And Diu,93.40 ₹/L,  NA,88.88 ₹/L,  NA
+Delhi,94.77 ₹/L,  0.00,87.67 ₹/L,  0.00
+Goa,96.92 ₹/L,  NA,88.67 ₹/L,  NA
+Gujarat,95.38 ₹/L,  NA,91.08 ₹/L,  NA
+Haryana,95.79 ₹/L,- 0.33,88.22 ₹/L,- 0.33
+Himachal Pradesh,93.59 ₹/L,+ 0.24,85.67 ₹/L,+ 0.21
+Jammu And Kashmir,97.71 ₹/L,  0.00,84.28 ₹/L,  0.00
+Jharkhand,98.70 ₹/L,- 0.46,93.44 ₹/L,- 0.45
+Karnataka,103.45 ₹/L,- 0.35,91.51 ₹/L,- 0.32
+Kerala,107.01 ₹/L,+ 0.16,95.84 ₹/L,+ 0.05
+Madhya Pradesh,106.78 ₹/L,  NA,92.12 ₹/L,  NA
+Maharashtra,105.28 ₹/L,  NA,91.79 ₹/L,  NA
+Manipur,99.14 ₹/L,- 0.05,85.21 ₹/L,- 0.05
+Meghalaya,96.33 ₹/L,  0.00,87.81 ₹/L,  0.00
+Mizoram,99.66 ₹/L,  0.00,88.65 ₹/L,+ 0.01
+Nagaland,98.58 ₹/L,+ 0.01,89.92 ₹/L,  0.00
+Odisha,101.56 ₹/L,- 0.73,93.14 ₹/L,- 0.71
+Puducherry,96.92 ₹/L,  0.00,86.75 ₹/L,  0.00
+Punjab,97.96 ₹/L,- 0.34,87.78 ₹/L,- 0.33
+Rajasthan,105.14 ₹/L,- 0.37,90.59 ₹/L,- 0.34
+Sikkim,103.30 ₹/L,  0.00,90.45 ₹/L,  0.00
+Tamil Nadu,101.84 ₹/L,+ 0.14,93.46 ₹/L,+ 0.15
+Telangana,107.67 ₹/L,  0.00,95.88 ₹/L,  0.00
+Tripura,97.53 ₹/L,  0.00,86.55 ₹/L,  0.00
+Uttar Pradesh,95.55 ₹/L,+ 0.67,88.72 ₹/L,+ 0.68
+Uttarakhand,94.63 ₹/L,  0.00,89.45 ₹/L,  0.00
+West Bengal,105.93 ₹/L,- 0.31,92.49 ₹/L,- 0.29